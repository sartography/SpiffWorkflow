from SpiffWorkflow.util.task import TaskState
from SpiffWorkflow.bpmn.exceptions import WorkflowDataException
from SpiffWorkflow.bpmn.workflow import BpmnWorkflow
from SpiffWorkflow.bpmn.specs.data_spec import TaskDataReference
from SpiffWorkflow.bpmn.parser.ValidationException import ValidationException

from tests.SpiffWorkflow.bpmn.BpmnWorkflowTestCase import BpmnWorkflowTestCase


class BaseTestCase(BpmnWorkflowTestCase):

    def set_io_and_run_workflow(self, data, data_input=None, data_output=None, save_restore=False):

        start = self.workflow.get_next_task(end_at_spec='Start')
        start.data = data

        any_task = self.workflow.get_next_task(spec_name='any_task')
        any_task.task_spec.data_input = TaskDataReference(data_input) if data_input is not None else None
        any_task.task_spec.data_output = TaskDataReference(data_output) if data_output is not None else None
        self.workflow.do_engine_steps()
<<<<<<< HEAD
        ready_tasks = self.get_ready_user_tasks()
=======

        task_info = any_task.task_spec.task_info(any_task)
        self.assertEqual(len(task_info['completed']), 0)
        self.assertEqual(len(task_info['running']), 3)
        self.assertEqual(len(task_info['future']), 0)
        self.assertEqual(len(task_info['instance_map']), 3)
        instance_map = task_info['instance_map']

        ready_tasks = self.workflow.get_ready_user_tasks()
>>>>>>> 179d62c1
        self.assertEqual(len(ready_tasks), 3)
        while len(ready_tasks) > 0:
            task = ready_tasks[0]
            task_info = task.task_spec.task_info(task)
            self.assertEqual(task.task_spec.name, 'any_task [child]')
            self.assertIn('input_item', task.data)
            self.assertEqual(instance_map[task_info['instance']], str(task.id))
            task.data['output_item'] = task.data['input_item'] * 2
            task.run()
            if save_restore:
                self.save_restore()
            ready_tasks = self.get_ready_user_tasks()
        self.workflow.refresh_waiting_tasks()
        self.workflow.do_engine_steps()

        any_task = self.workflow.get_tasks_from_spec_name('any_task')[0]
        task_info = any_task.task_spec.task_info(any_task)
        self.assertEqual(len(task_info['completed']), 3)
        self.assertEqual(len(task_info['running']), 0)
        self.assertEqual(len(task_info['future']), 0)
        self.assertTrue(self.workflow.is_completed())

    def run_workflow_with_condition(self, data):

        start = self.workflow.get_next_task(end_at_spec='Start')
        start.data = data

        task = self.workflow.get_next_task(spec_name='any_task')
        task.task_spec.condition = "input_item == 2"

        self.workflow.do_engine_steps()
        ready_tasks = self.get_ready_user_tasks()
        self.assertEqual(len(ready_tasks), 3)
        task = [t for t in ready_tasks if t.data['input_item'] == 2][0]
        task.data['output_item'] = task.data['input_item'] * 2
        task.run()
        self.workflow.do_engine_steps()
        self.workflow.refresh_waiting_tasks()
        
        self.assertTrue(self.workflow.is_completed())
        self.assertEqual(len([ t for t in ready_tasks if t.state == TaskState.CANCELLED]), 2)


class ParallellMultiInstanceExistingOutputTest(BaseTestCase):

    def setUp(self):
        self.spec, subprocess = self.load_workflow_spec('parallel_multiinstance_loop_input.bpmn', 'main')
        self.workflow = BpmnWorkflow(self.spec)

    def testListWithDictOutput(self):
        data = {
            'input_data': [1, 2, 3],
            'output_data': {},
        }
        self.set_io_and_run_workflow(data, data_input='input_data', data_output='output_data')
        self.assertDictEqual(self.workflow.data, {
            'input_data': [1, 2, 3],
            'output_data': {0: 2, 1: 4, 2: 6},
        })

    def testDictWithListOutput(self):
        data = {
            'input_data': {'a': 1, 'b': 2, 'c': 3},
            'output_data': [],
        }
        self.set_io_and_run_workflow(data, data_input='input_data', data_output='output_data')
        self.assertDictEqual(self.workflow.data, {
            'input_data': {'a': 1, 'b': 2, 'c': 3},
            'output_data': [2, 4, 6],
        })

    def testNonEmptyOutput(self):
        with self.assertRaises(WorkflowDataException) as exc:
            data = {
                'input_data': [1, 2, 3],
                'output_data': [1, 2, 3],
            }
            self.set_io_and_run_workflow(data, data_input='input_data', data_output='output_data')
            self.assertEqual(exc.exception.message, 
                "If the input is not being updated in place, the output must be empty or it must be a map (dict)")

    def testInvalidOutputType(self):
        with self.assertRaises(WorkflowDataException) as exc:
            data = {
                'input_data': set([1, 2, 3]),
                'output_data': set(),
            }
            self.set_io_and_run_workflow(data, data_input='input_data', data_output='output_data')
            self.assertEqual(exc.exception.message, "Only a mutable map (dict) or sequence (list) can be used for output")


class ParallelMultiInstanceNewOutputTest(BaseTestCase):

    def setUp(self):
        self.spec, subprocess = self.load_workflow_spec('parallel_multiinstance_loop_input.bpmn', 'main')
        self.workflow = BpmnWorkflow(self.spec)

    def testList(self):
        data = {'input_data': [1, 2, 3]}
        self.set_io_and_run_workflow(data, data_input='input_data', data_output='output_data')
        self.assertDictEqual(self.workflow.data, {
            'input_data': [1, 2, 3],
            'output_data': [2, 4, 6]
        })

    def testListSaveRestore(self):
        data = {'input_data': [1, 2, 3]}
        self.set_io_and_run_workflow(data, data_input='input_data', data_output='output_data', save_restore=True)
        self.assertDictEqual(self.workflow.data, {
            'input_data': [1, 2, 3],
            'output_data': [2, 4, 6]
        })

    def testDict(self):
        data = {'input_data': {'a': 1, 'b': 2, 'c': 3} }
        self.set_io_and_run_workflow(data, data_input='input_data', data_output='output_data')
        self.assertDictEqual(self.workflow.data, {
            'input_data': {'a': 1, 'b': 2, 'c': 3},
            'output_data': {'a': 2, 'b': 4, 'c': 6}
        })        

    def testDictSaveRestore(self):
        data = {'input_data': {'a': 1, 'b': 2, 'c': 3} }
        self.set_io_and_run_workflow(data, data_input='input_data', data_output='output_data', save_restore=True)
        self.assertDictEqual(self.workflow.data, {
            'input_data': {'a': 1, 'b': 2, 'c': 3},
            'output_data': {'a': 2, 'b': 4, 'c': 6}
        })

    def testSet(self):
        data = {'input_data': set([1, 2, 3])}
        self.set_io_and_run_workflow(data, data_input='input_data', data_output='output_data')
        self.assertDictEqual(self.workflow.data, {
            'input_data': set([1, 2, 3]),
            'output_data': [2, 4, 6]
        })

    def testEmptyCollection(self):

        start = self.workflow.get_next_task(end_at_spec='Start')
        start.data = {'input_data': []}
        self.workflow.do_engine_steps()
        self.assertTrue(self.workflow.is_completed())
        self.assertDictEqual(self.workflow.data, {'input_data': [], 'output_data': []})

    def testCondition(self):
        self.run_workflow_with_condition({'input_data': [1, 2, 3]})
        self.assertDictEqual(self.workflow.data, {
            'input_data': [1, 2, 3],
            'output_data': [4]
        })


class ParallelMultiInstanceUpdateInputTest(BaseTestCase):

    def setUp(self):
        self.spec, subprocess = self.load_workflow_spec('parallel_multiinstance_loop_input.bpmn', 'main')
        self.workflow = BpmnWorkflow(self.spec)

    def testList(self):
        data = { 'input_data': [1, 2, 3]}
        self.set_io_and_run_workflow(data, data_input='input_data', data_output='input_data')
        self.assertDictEqual(self.workflow.data, {'input_data': [2, 4, 6]})

    def testDict(self):
        data = { 'input_data': {'a': 1, 'b': 2, 'c': 3}}
        self.set_io_and_run_workflow(data, data_input='input_data', data_output='input_data')
        self.assertDictEqual(self.workflow.data, {'input_data': {'a': 2, 'b': 4, 'c': 6}})


class ParallelMultiInstanceWithCardinality(BaseTestCase):

    def setUp(self) -> None:
        self.spec, subprocess = self.load_workflow_spec('parallel_multiinstance_cardinality.bpmn', 'main')
        self.workflow = BpmnWorkflow(self.spec)

    def testCardinality(self):
        self.set_io_and_run_workflow({}, data_output='output_data')
        self.assertDictEqual(self.workflow.data, {'output_data': [0, 2, 4]})

    def testCardinalitySaveRestore(self):
        self.set_io_and_run_workflow({}, data_output='output_data', save_restore=True)
        self.assertDictEqual(self.workflow.data, {'output_data': [0, 2, 4]})

    def testCondition(self):
        self.run_workflow_with_condition({})
        self.assertDictEqual(self.workflow.data, {
            'output_data': [4]
        })


class ParallelMultiInstanceTaskTest(BpmnWorkflowTestCase):

    def check_reference(self, reference, name):
        self.assertIsInstance(reference, TaskDataReference)
        self.assertEqual(reference.bpmn_id, name)

    def testParseInputOutput(self):
        spec, subprocess = self.load_workflow_spec('parallel_multiinstance_loop_input.bpmn', 'main')
        self.workflow = BpmnWorkflow(spec)
        task_spec = self.workflow.get_next_task(spec_name='any_task').task_spec
        self.check_reference(task_spec.data_input, 'input_data')
        self.check_reference(task_spec.data_output, 'output_data')
        self.check_reference(task_spec.input_item, 'input_item')
        self.check_reference(task_spec.output_item, 'output_item')
        self.assertIsNone(task_spec.cardinality)

    def testParseCardinality(self):
        spec, subprocess = self.load_workflow_spec('parallel_multiinstance_cardinality.bpmn', 'main')
        self.workflow = BpmnWorkflow(spec)
        task_spec = self.workflow.get_next_task(spec_name='any_task').task_spec
        self.assertIsNone(task_spec.data_input)
        self.assertEqual(task_spec.cardinality, '3')

    def testInvalidBpmn(self):
        with self.assertRaises(ValidationException) as exc:
            spec, subprocess = self.load_workflow_spec('parallel_multiinstance_invalid.bpmn', 'main')
            self.assertEqual(exc.exception.message,
                'A multiinstance task must specify exactly one of cardinality or loop input data reference.')<|MERGE_RESOLUTION|>--- conflicted
+++ resolved
@@ -18,9 +18,6 @@
         any_task.task_spec.data_input = TaskDataReference(data_input) if data_input is not None else None
         any_task.task_spec.data_output = TaskDataReference(data_output) if data_output is not None else None
         self.workflow.do_engine_steps()
-<<<<<<< HEAD
-        ready_tasks = self.get_ready_user_tasks()
-=======
 
         task_info = any_task.task_spec.task_info(any_task)
         self.assertEqual(len(task_info['completed']), 0)
@@ -29,8 +26,7 @@
         self.assertEqual(len(task_info['instance_map']), 3)
         instance_map = task_info['instance_map']
 
-        ready_tasks = self.workflow.get_ready_user_tasks()
->>>>>>> 179d62c1
+        ready_tasks = self.get_ready_user_tasks()
         self.assertEqual(len(ready_tasks), 3)
         while len(ready_tasks) > 0:
             task = ready_tasks[0]
@@ -46,7 +42,7 @@
         self.workflow.refresh_waiting_tasks()
         self.workflow.do_engine_steps()
 
-        any_task = self.workflow.get_tasks_from_spec_name('any_task')[0]
+        any_task = self.workflow.get_next_task(spec_name='any_task')
         task_info = any_task.task_spec.task_info(any_task)
         self.assertEqual(len(task_info['completed']), 3)
         self.assertEqual(len(task_info['running']), 0)
