--- conflicted
+++ resolved
@@ -179,25 +179,9 @@
         called from service tasks."""
         return None
 
-<<<<<<< HEAD
-    def external_methods_for_operation_name(self, operation_name):
-        """Returns a subset of available_service_task_external_methods
-        that can be called from a service task with the given
-        operation_name."""
-
-        external_methods = self.available_service_task_external_methods()
-        if external_methods is None or operation_name not in external_methods:
-            return {}
-
-        return { operation_name: external_methods[operation_name] }
-
-    def execute_service_task_script(self, task, operation_name, script, external_methods=None):
-        """Execute the script, within the context of the specified task. Task
-=======
     def evaluate_service_task_script(self, task, script, data,
             external_methods=None):
         """Evaluates the script, within the context of the specified task. Task
->>>>>>> 85bcf12d
         is assumed to be a service task. service_task_external_methods are
         merged with the supplied external_methods before execution."""
 
@@ -208,9 +192,6 @@
 
         external_methods.update(additions)
 
-<<<<<<< HEAD
-        self.execute(task, script, external_methods=external_methods, exec_async=True)
-=======
         return self._evaluate(script, task.data, external_methods=external_methods)
 
     def is_complete(self, task):
@@ -230,7 +211,6 @@
             return False
         else:
             return True
->>>>>>> 85bcf12d
 
     def create_task_exec_exception(self, task, err):
 
