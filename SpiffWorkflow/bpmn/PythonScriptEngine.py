# -*- coding: utf-8 -*-
import ast
import copy
import sys
import traceback
import datetime

import dateparser
import pytz

from SpiffWorkflow.bpmn.exceptions import WorkflowTaskExecException
from ..operators import Operator


# Copyright (C) 2020 Kelly McDonald
#
# This library is free software; you can redistribute it and/or
# modify it under the terms of the GNU Lesser General Public
# License as published by the Free Software Foundation; either
# version 2.1 of the License, or (at your option) any later version.
#
# This library is distributed in the hope that it will be useful,
# but WITHOUT ANY WARRANTY; without even the implied warranty of
# MERCHANTABILITY or FITNESS FOR A PARTICULAR PURPOSE.  See the GNU
# Lesser General Public License for more details.
#
# You should have received a copy of the GNU Lesser General Public
# License along with this library; if not, write to the Free Software
# Foundation, Inc., 51 Franklin Street, Fifth Floor, Boston, MA
# 02110-1301  USA


class Box(dict):
    """
    Example:
    m = Box({'first_name': 'Eduardo'}, last_name='Pool', age=24, sports=['Soccer'])
    """

    def __init__(self, *args, **kwargs):
        super(Box, self).__init__(*args, **kwargs)
        for arg in args:
            if isinstance(arg, dict):
                for k, v in arg.items():
                    if isinstance(v, dict):
                        self[k] = Box(v)
                    else:
                        self[k] = v

        if kwargs:
            for k, v in kwargs.items():
                if isinstance(v, dict):
                    self[k] = Box(v)
                else:
                    self[k] = v

    def __deepcopy__(self, memodict=None):
        if memodict is None:
            memodict = {}
        my_copy = Box()
        for k, v in self.items():
            my_copy[k] = copy.deepcopy(v)
        return my_copy

    def __getattr__(self, attr):
        try:
            output = self[attr]
        except:
            raise AttributeError(
                "Dictionary has no attribute '%s' " % str(attr))
        return output

    def __setattr__(self, key, value):
        self.__setitem__(key, value)

    def __setitem__(self, key, value):
        super(Box, self).__setitem__(key, value)
        self.__dict__.update({key: value})

    def __getstate__(self):
        return self.__dict__

    def __setstate__(self, state):
        self.__init__(state)

    def __delattr__(self, item):
        self.__delitem__(item)

    def __delitem__(self, key):
        super(Box, self).__delitem__(key)
        del self.__dict__[key]


class PythonScriptEngine(object):
    """
    This should serve as a base for all scripting & expression evaluation
    operations that are done within both BPMN and BMN. Eventually it will also
    serve as a base for FEEL expressions as well

    If you are uncomfortable with the use of eval() and exec, then you should
    provide a specialised subclass that parses and executes the scripts /
    expressions in a different way.
    """

    def __init__(self, scripting_additions=None):

        self.globals = {'timedelta': datetime.timedelta,
                        'datetime': datetime,
                        'dateparser': dateparser,
                        'pytz': pytz,
                        'Box': Box,
                        }
        self.globals.update(scripting_additions or {})
        self.running_tasks = {}
        self.error_tasks = {}

    def validate(self, expression):
        ast.parse(expression)

    def evaluate(self, task, expression):
        """
        Evaluate the given expression, within the context of the given task and
        return the result.
        """
        try:
            if isinstance(expression, Operator):
                # I am assuming that this takes care of some kind of XML
                # expression judging from the contents of operators.py
                return expression._matches(task)
            else:
                return self._evaluate(expression, task.data)
        except Exception as e:
            raise WorkflowTaskExecException(task, f"Error evaluating expression {expression}", e)

    def execute(self, task, script, external_methods=None):
        """
        Execute the script, within the context of the specified task
        """
        try:
            self.check_for_overwrite(task, external_methods or {})
            result = self._execute(script, task.data, external_methods or {})
            if result is not None:
                self.running_tasks[task.id] = result
        except Exception as err:
            wte = self.create_task_exec_exception(task, err)
            self.error_tasks[task.id] = wte
            raise wte

    def is_complete(self, task):

        if task.id in self.running_tasks:
            try:
                result = self._is_complete(self.running_tasks.get(task.id))
                if result is None:
                    del self.running_tasks[task.id]
                    return True
                else:
                    return False
            except Exception as err:
                self.error_tasks[task.id] = self.create_task_exec_exception(task, err)
                return False
        elif task.id in self.error_tasks:
            return False
        else:
            return True

    def create_task_exec_exception(self, task, err):

        if isinstance(err, WorkflowTaskExecException):
            return err

        detail = err.__class__.__name__
        if len(err.args) > 0:
            detail += ":" + err.args[0]
        line_number = 0
        error_line = ''
        cl, exc, tb = sys.exc_info()
        # Loop back through the stack trace to find the file called
        # 'string' - which is the script we are executing, then use that
        # to parse and pull out the offending line.
        for frame_summary in traceback.extract_tb(tb):
            if frame_summary.filename == '<string>':
                line_number = frame_summary.lineno
                error_line = task.task_spec.script.splitlines()[line_number - 1]
        return WorkflowTaskExecException(task, detail, err, line_number, error_line)

    def check_for_overwrite(self, task, external_methods):
        """It's possible that someone will define a variable with the
        same name as a pre-defined script, rending the script un-callable.
        This results in a nearly indecipherable error.  Better to fail
        fast with a sensible error message."""
        func_overwrites = set(self.globals).intersection(task.data)
        func_overwrites.update(set(external_methods).intersection(task.data))
        if len(func_overwrites) > 0:
            msg = f"You have task data that overwrites a predefined " \
                  f"function(s). Please change the following variable or " \
                  f"field name(s) to something else: {func_overwrites}"
            raise WorkflowTaskExecException(task, msg)

    def convert_to_box(self, data):
        if isinstance(data, dict):
            for x in data.keys():
                if isinstance(data[x], dict):
                    data[x] = self.convert_to_box(data[x])
            return Box(data)
        if isinstance(data, list):
            for x in range(len(data)):
                data[x] = self.convert_to_box(data[x])
            return data
        return data

    def _evaluate(self, expression, context, external_methods=None):
        """
        Evaluate the given expression, within the context of the given task and
        return the result.
        """
        lcls = {}
        if isinstance(context, dict):
            lcls.update(context)

        globals = copy.copy(self.globals)  # else we pollute all later evals.
        for key in lcls.keys():
            if isinstance(lcls[key], Box):
                pass # Stunning performance improvement with this line.
            elif isinstance(lcls[key], dict):
                lcls[key] = Box(lcls[key])
        globals.update(lcls)
        globals.update(external_methods or {})
        return eval(expression, globals, lcls)

    def _execute(self, script, context, external_methods=None):

        my_globals = copy.copy(self.globals)
<<<<<<< HEAD
        self.check_for_overwrite(task, my_globals, external_methods, data)
        self.convertToBox(data)
        my_globals.update(data)
        my_globals.update(external_methods)
        try:
            exec(script, my_globals, data)
        except WorkflowTaskExecException as wte:
            raise wte  # Something lower down is already raising a detailed error
        except Exception as err:
            detail = err.__class__.__name__
            if len(err.args) > 0:
                detail += ":" + err.args[0]
            line_number = 0
            error_line = ''
            cl, exc, tb = sys.exc_info()
            # Loop back through the stack trace to find the file called
            # 'string' - which is the script we are executing, then use that
            # to parse and pull out the offending line.
            for frameSummary in traceback.extract_tb(tb):
                if frameSummary.filename == '<string>':
                    line_number = frameSummary.lineno
                    error_line = script.splitlines()[line_number - 1]
            raise WorkflowTaskExecException(task, detail, err, line_number,
                                            error_line)

    def available_service_task_external_methods(self):
        """Allows consumers a hook to specify external methods that can be
        called from service tasks."""
        return None

    def external_methods_for_operation_name(self, operation_name):
        """Returns a subset of available_service_task_external_methods
        that can be called from a service task with the given
        operation_name."""

        external_methods = self.available_service_task_external_methods()
        if external_methods is None or operation_name not in external_methods:
            return {}

        return { operation_name: external_methods[operation_name] }

    def execute_service_task_script(self, task, operation_name, script, data,
            external_methods=None):
        """Execute the script, within the context of the specified task. Task
        is assumed to be a service task. service_task_external_methods are
        filtered by the given operation name and merged with the supplied
        external_methods before execution."""

        additions = self.external_methods_for_operation_name(operation_name)

        if external_methods is None:
            external_methods = {}

        external_methods.update(additions)

        self.execute(task, script, data, external_methods=external_methods)

    def check_for_overwrite(self, task, my_globals, more_methods, data):
        """It's possible that someone will define a variable with the
        same name as a pre-defined script, rending the script un-callable.
        This results in a nearly indecipherable error.  Better to fail
        fast with a sensible error message."""
        func_overwrites = set(my_globals).intersection(data)
        func_overwrites.update(set(more_methods).intersection(data))
        if len(func_overwrites) > 0:
            msg = f"You have task data that overwrites a predefined " \
                  f"function(s). Please change the following variable or " \
                  f"field name(s) to something else: {func_overwrites}"
            raise WorkflowTaskExecException(task, msg)
=======
        self.convert_to_box(context)
        my_globals.update(context)
        my_globals.update(external_methods or {})
        exec(script, my_globals, context)

    def _is_complete(self, task):
        # The default is just to run exec in this process, so we'll never need this
        # However, an asynchronous execution environment can extend it with a polling
        # mechanism
        return True
>>>>>>> 776b2724
<|MERGE_RESOLUTION|>--- conflicted
+++ resolved
@@ -145,6 +145,38 @@
             self.error_tasks[task.id] = wte
             raise wte
 
+    def available_service_task_external_methods(self):
+        """Allows consumers a hook to specify external methods that can be
+        called from service tasks."""
+        return None
+
+    def external_methods_for_operation_name(self, operation_name):
+        """Returns a subset of available_service_task_external_methods
+        that can be called from a service task with the given
+        operation_name."""
+
+        external_methods = self.available_service_task_external_methods()
+        if external_methods is None or operation_name not in external_methods:
+            return {}
+
+        return { operation_name: external_methods[operation_name] }
+
+    def execute_service_task_script(self, task, operation_name, script, data,
+            external_methods=None):
+        """Execute the script, within the context of the specified task. Task
+        is assumed to be a service task. service_task_external_methods are
+        filtered by the given operation name and merged with the supplied
+        external_methods before execution."""
+
+        additions = self.external_methods_for_operation_name(operation_name)
+
+        if external_methods is None:
+            external_methods = {}
+
+        external_methods.update(additions)
+
+        self.execute(task, script, data, external_methods=external_methods)
+
     def is_complete(self, task):
 
         if task.id in self.running_tasks:
@@ -230,77 +262,6 @@
     def _execute(self, script, context, external_methods=None):
 
         my_globals = copy.copy(self.globals)
-<<<<<<< HEAD
-        self.check_for_overwrite(task, my_globals, external_methods, data)
-        self.convertToBox(data)
-        my_globals.update(data)
-        my_globals.update(external_methods)
-        try:
-            exec(script, my_globals, data)
-        except WorkflowTaskExecException as wte:
-            raise wte  # Something lower down is already raising a detailed error
-        except Exception as err:
-            detail = err.__class__.__name__
-            if len(err.args) > 0:
-                detail += ":" + err.args[0]
-            line_number = 0
-            error_line = ''
-            cl, exc, tb = sys.exc_info()
-            # Loop back through the stack trace to find the file called
-            # 'string' - which is the script we are executing, then use that
-            # to parse and pull out the offending line.
-            for frameSummary in traceback.extract_tb(tb):
-                if frameSummary.filename == '<string>':
-                    line_number = frameSummary.lineno
-                    error_line = script.splitlines()[line_number - 1]
-            raise WorkflowTaskExecException(task, detail, err, line_number,
-                                            error_line)
-
-    def available_service_task_external_methods(self):
-        """Allows consumers a hook to specify external methods that can be
-        called from service tasks."""
-        return None
-
-    def external_methods_for_operation_name(self, operation_name):
-        """Returns a subset of available_service_task_external_methods
-        that can be called from a service task with the given
-        operation_name."""
-
-        external_methods = self.available_service_task_external_methods()
-        if external_methods is None or operation_name not in external_methods:
-            return {}
-
-        return { operation_name: external_methods[operation_name] }
-
-    def execute_service_task_script(self, task, operation_name, script, data,
-            external_methods=None):
-        """Execute the script, within the context of the specified task. Task
-        is assumed to be a service task. service_task_external_methods are
-        filtered by the given operation name and merged with the supplied
-        external_methods before execution."""
-
-        additions = self.external_methods_for_operation_name(operation_name)
-
-        if external_methods is None:
-            external_methods = {}
-
-        external_methods.update(additions)
-
-        self.execute(task, script, data, external_methods=external_methods)
-
-    def check_for_overwrite(self, task, my_globals, more_methods, data):
-        """It's possible that someone will define a variable with the
-        same name as a pre-defined script, rending the script un-callable.
-        This results in a nearly indecipherable error.  Better to fail
-        fast with a sensible error message."""
-        func_overwrites = set(my_globals).intersection(data)
-        func_overwrites.update(set(more_methods).intersection(data))
-        if len(func_overwrites) > 0:
-            msg = f"You have task data that overwrites a predefined " \
-                  f"function(s). Please change the following variable or " \
-                  f"field name(s) to something else: {func_overwrites}"
-            raise WorkflowTaskExecException(task, msg)
-=======
         self.convert_to_box(context)
         my_globals.update(context)
         my_globals.update(external_methods or {})
@@ -310,5 +271,4 @@
         # The default is just to run exec in this process, so we'll never need this
         # However, an asynchronous execution environment can extend it with a polling
         # mechanism
-        return True
->>>>>>> 776b2724
+        return True