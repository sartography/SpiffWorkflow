--- conflicted
+++ resolved
@@ -147,13 +147,11 @@
             self.error_tasks[task.id] = wte
             raise wte
 
-<<<<<<< HEAD
     def queue(self, task):
         self.queued_tasks.add(task.id)
 
     def is_queued(self, task):
         return task.id in self.queued_tasks
-=======
     def available_service_task_external_methods(self):
         """Allows consumers a hook to specify external methods that can be
         called from service tasks."""
@@ -185,7 +183,6 @@
         external_methods.update(additions)
 
         self.execute(task, script, external_methods=external_methods)
->>>>>>> eee17982
 
     def is_complete(self, task):
 
