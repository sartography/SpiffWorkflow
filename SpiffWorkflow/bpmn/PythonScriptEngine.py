--- conflicted
+++ resolved
@@ -151,25 +151,7 @@
     def call_service(self, operation_name, operation_params, task_data):
         """Override to control how external services are called from service
         tasks."""
-
-<<<<<<< HEAD
         raise Exception("To call external services override the script engine and implement `call_service`.")
-=======
-    def evaluate_service_task_script(self, task, script, external_methods=None):
-        """Evaluates the script, within the context of the specified task. Task
-        is assumed to be a service task. service_task_external_methods are
-        merged with the supplied external_methods before execution."""
-
-        additions = self.available_service_task_external_methods()
-
-        if external_methods is None:
-            external_methods = {}
-
-        external_methods.update(additions)
-
-        return self._evaluate(script, task.data,
-                              external_methods=external_methods)
->>>>>>> f30221dc
 
     def create_task_exec_exception(self, task, err):
 
