--- conflicted
+++ resolved
@@ -20,12 +20,8 @@
 from copy import deepcopy
 from collections.abc import Iterable, Sequence, Mapping, MutableSequence, MutableMapping
 
-<<<<<<< HEAD
+from SpiffWorkflow.specs.base import TaskSpec
 from SpiffWorkflow.util.task import TaskState
-from SpiffWorkflow.specs.base import TaskSpec
-=======
-from SpiffWorkflow.task import TaskState
->>>>>>> 179d62c1
 from SpiffWorkflow.util.deep_merge import DeepMerge
 from SpiffWorkflow.bpmn.specs.bpmn_task_spec import BpmnTaskSpec
 from SpiffWorkflow.bpmn.exceptions import WorkflowDataException
@@ -40,13 +36,8 @@
         """
         merged = self._merged_children(my_task)
         child_running = False
-<<<<<<< HEAD
-        for child in filter(lambda c: c.task_spec.name == self.task_spec, my_task.children):
+        for child in self._instances(my_task):
             if child.has_state(TaskState.FINISHED_MASK) and str(child.id) not in merged:
-=======
-        for child in self._instances(my_task):
-            if child._has_state(TaskState.FINISHED_MASK) and str(child.id) not in merged:
->>>>>>> 179d62c1
                 self.child_completed_action(my_task, child)
                 merged.append(str(child.id))
             elif not child.has_state(TaskState.FINISHED_MASK):
@@ -144,7 +135,7 @@
         for task in self._instances(my_task):
             key_or_index = task.internal_data.get('key_or_index')
             value = task.internal_data.get('item') if key_or_index is None else key_or_index
-            if task._has_state(TaskState.FINISHED_MASK):
+            if task.has_state(TaskState.FINISHED_MASK):
                 info['completed'].append(value)
             else:
                 info['running'].append(value)
