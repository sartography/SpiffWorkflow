--- conflicted
+++ resolved
@@ -11,39 +11,7 @@
 
     def __init__(self, wf_spec, name, **kwargs):
         super(ServiceTask, self).__init__(wf_spec, name, **kwargs)
-<<<<<<< HEAD
-=======
 
     @property
     def spec_type(self):
         return 'Service Task'
-
-    def _execute(self, task):
-        pass
-
-    def _on_complete_hook(self, task):
-        if task.workflow._is_busy_with_restore():
-            return
-        assert not task.workflow.read_only
-        try:
-            self._execute(task)
-        except Exception as e:
-            LOG.error('Error executing ServiceTask; task=%r', task)
-            # set state to WAITING (because it is definitely not COMPLETED)
-            # and raise WorkflowException pointing to this task because
-            # maybe upstream someone will be able to handle this situation
-            task._setstate(TaskState.WAITING)
-            if isinstance(e, WorkflowTaskExecException):
-                raise e
-            else:
-                raise WorkflowTaskExecException(
-                    task, 'Error during script execution:' + str(e), e)
-        super(ServiceTask, self)._on_complete_hook(task)
-
-    def serialize(self, serializer):
-        return serializer.serialize_script_task(self)
-
-    @classmethod
-    def deserialize(self, serializer, wf_spec, s_state):
-        return serializer.deserialize_script_task(wf_spec, s_state)
->>>>>>> dec9b4b9
