# -*- coding: utf-8 -*-
from copy import deepcopy

from SpiffWorkflow.task import TaskState
from .BpmnSpecMixin import BpmnSpecMixin
<<<<<<< HEAD
=======
from ..exceptions import WorkflowDataException
from ...specs.base import TaskSpec
>>>>>>> 64737498


class SubWorkflowTask(BpmnSpecMixin):
    """
    Task Spec for a bpmn node containing a subworkflow.
    """
    def __init__(self, wf_spec, name, subworkflow_spec, transaction=False, **kwargs):
        """
        Constructor.

        :param bpmn_wf_spec: the BpmnProcessSpec for the sub process.
        :param bpmn_wf_class: the BpmnWorkflow class to instantiate
        """
        super(SubWorkflowTask, self).__init__(wf_spec, name, **kwargs)
        self.spec = subworkflow_spec
        self.transaction = transaction

    @property
    def spec_type(self):
        return 'Subprocess'

    def _on_ready_before_hook(self, my_task):
        subworkflow = my_task.workflow.create_subprocess(my_task, self.spec, self.name)
        subworkflow.completed_event.connect(self._on_subworkflow_completed, my_task)
        subworkflow.data = deepcopy(my_task.workflow.data)

    def _on_ready_hook(self, my_task):

        super()._on_ready_hook(my_task)
        self.start_workflow(my_task)

    def _on_subworkflow_completed(self, subworkflow, my_task):

        if len(subworkflow.spec.data_outputs) == 0:
            # Copy all workflow data if no outputs are specified
            my_task.data = deepcopy(subworkflow.last_task.data)
        else:
            end = subworkflow.get_tasks_from_spec_name('End', workflow=subworkflow)
            # Otherwise only copy data with the specified names
            for var in subworkflow.spec.data_outputs:
                try:
                    var.copy(end[0], my_task, data_output=True)
                except WorkflowDataException as wde:
                    wde.add_note("A Data Output was not provided as promised.")
                    raise wde

        my_task._set_state(TaskState.READY)

    def _update_hook(self, my_task):
        wf = my_task.workflow._get_outermost_workflow(my_task)
        if my_task.id not in wf.subprocesses:
            return super()._update_hook(my_task)

    def _on_cancel(self, my_task):
        subworkflow = my_task.workflow.get_subprocess(my_task)
        if subworkflow is not None:
            subworkflow.cancel()

    def start_workflow(self, my_task):

        subworkflow = my_task.workflow.get_subprocess(my_task)
        start = subworkflow.get_tasks_from_spec_name('Start', workflow=subworkflow)

        if len(subworkflow.spec.data_inputs) == 0:
            # Copy all task data into start task if no inputs specified
            start[0].set_data(**my_task.data)
        else:
            # Otherwise copy only task data with the specified names
            for var in subworkflow.spec.data_inputs:
                try:
                    var.copy(my_task, start[0], data_input=True)
                except WorkflowDataException as wde:
                    wde.add_note("You are missing a required Data Input for a call activity.")
                    raise wde
        for child in subworkflow.task_tree.children:
            child.task_spec._update(child)

        my_task._set_state(TaskState.WAITING)

    def task_will_set_children_future(self, my_task):
        my_task.workflow.delete_subprocess(my_task)


class CallActivity(SubWorkflowTask):

    def __init__(self, wf_spec, name, subworkflow_spec, **kwargs):
        super(CallActivity, self).__init__(wf_spec, name, subworkflow_spec, False, **kwargs)

    @property
    def spec_type(self):
        return 'Call Activity'


class TransactionSubprocess(SubWorkflowTask):

    def __init__(self, wf_spec, name, subworkflow_spec, **kwargs):
        super(TransactionSubprocess, self).__init__(wf_spec, name, subworkflow_spec, True, **kwargs)

    @property
    def spec_type(self):
        return 'Transactional Subprocess'
<|MERGE_RESOLUTION|>--- conflicted
+++ resolved
@@ -3,11 +3,7 @@
 
 from SpiffWorkflow.task import TaskState
 from .BpmnSpecMixin import BpmnSpecMixin
-<<<<<<< HEAD
-=======
 from ..exceptions import WorkflowDataException
-from ...specs.base import TaskSpec
->>>>>>> 64737498
 
 
 class SubWorkflowTask(BpmnSpecMixin):
