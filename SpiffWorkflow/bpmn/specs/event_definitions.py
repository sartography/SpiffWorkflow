--- conflicted
+++ resolved
@@ -260,9 +260,20 @@
             else:
                 now = datetime.datetime.now()
         else:
-<<<<<<< HEAD
-            now = datetime.datetime.now()
+            now = datetime.date.today()
         return now > dt
+
+    @classmethod
+    def deserialize(self, dct):
+        return TimerEventDefinition(dct['label'],dct['dateTime'])
+
+    def serialize(self):
+        retdict = {}
+        module_name = self.__class__.__module__
+        retdict['classname'] = module_name + '.' + self.__class__.__name__
+        retdict['label'] = self.label
+        retdict['dateTime'] = self.dateTime
+        return retdict
 
 
 class EscalationEventDefinition(CatchingEventDefinition, ThrowingEventDefinition):
@@ -302,21 +313,19 @@
                         self._fire(my_task)
                         return True
         return False
-=======
-            now = datetime.date.today()
-        return now > dt
-
-    @classmethod
-    def deserialize(self, dct):
-        return TimerEventDefinition(dct['label'],dct['dateTime'])
-
-    def serialize(self):
-        retdict = {}
-        module_name = self.__class__.__module__
-        retdict['classname'] = module_name + '.' + self.__class__.__name__
-        retdict['label'] = self.label
-        retdict['dateTime'] = self.dateTime
-        return retdict
+
+    @classmethod
+    def deserialize(self, dct):
+        return EscalationEventDefinition(dct['escalation_code'])
+
+    def serialize(self):
+        retdict = {}
+        module_name = self.__class__.__module__
+        retdict['classname'] = module_name + '.' + self.__class__.__name__
+        retdict['escalation_code'] = self.escalation_code
+        return retdict
+
+
 
 
 
@@ -365,4 +374,3 @@
         retdict['label'] = self.label
         retdict['dateTime'] = self.dateTime
         return retdict
->>>>>>> aae75d02
