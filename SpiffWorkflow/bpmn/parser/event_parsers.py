--- conflicted
+++ resolved
@@ -98,13 +98,8 @@
                 return DurationTimerEventDefinition(name, time_duration.text)
             time_cycle = first(self.xpath('.//bpmn:timeCycle'))
             if time_cycle is not None:
-<<<<<<< HEAD
                 return CycleTimerEventDefinition(name, time_cycle.text)
-            raise ValidationException("Unknown Time Specification", node=self.node, filename=self.filename)
-=======
-                return CycleTimerEventDefinition(label, time_cycle.text)
             raise ValidationException("Unknown Time Specification", node=self.node, file_name=self.filename)
->>>>>>> 1f51db96
         except Exception as e:
             raise ValidationException("Time Specification Error. " + str(e), node=self.node, file_name=self.filename)
 
