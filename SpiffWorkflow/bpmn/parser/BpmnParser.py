--- conflicted
+++ resolved
@@ -40,7 +40,7 @@
 from .util import full_tag, xpath_eval, first
 from .task_parsers import (UserTaskParser, NoneTaskParser, ManualTaskParser,
                            ExclusiveGatewayParser, ParallelGatewayParser, InclusiveGatewayParser,
-                           CallActivityParser, ScriptTaskParser, SubWorkflowParser, 
+                           CallActivityParser, ScriptTaskParser, SubWorkflowParser,
                            ServiceTaskParser)
 from .event_parsers import (StartEventParser, EndEventParser, BoundaryEventParser,
                            IntermediateCatchEventParser, IntermediateThrowEventParser,
@@ -71,16 +71,9 @@
         full_tag('callActivity'): (CallActivityParser, CallActivity),
         full_tag('transaction'): (SubWorkflowParser, TransactionSubprocess),
         full_tag('scriptTask'): (ScriptTaskParser, ScriptTask),
-<<<<<<< HEAD
         full_tag('serviceTask'): (ServiceTaskParser, ServiceTask),
-        full_tag('intermediateCatchEvent'): (IntermediateCatchEventParser,
-                                             IntermediateCatchEvent),
-        full_tag('intermediateThrowEvent'): (IntermediateThrowEventParser,
-                                             IntermediateThrowEvent),
-=======
         full_tag('intermediateCatchEvent'): (IntermediateCatchEventParser, IntermediateCatchEvent),
         full_tag('intermediateThrowEvent'): (IntermediateThrowEventParser, IntermediateThrowEvent),
->>>>>>> e6c445f5
         full_tag('boundaryEvent'): (BoundaryEventParser, BoundaryEvent),
         full_tag('receiveTask'): (ReceiveTaskParser, ReceiveTask),
         full_tag('sendTask'): (SendTaskParser, SendTask),
