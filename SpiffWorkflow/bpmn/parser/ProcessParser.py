# -*- coding: utf-8 -*-

# Copyright (C) 2012 Matthew Hampton
#
# This library is free software; you can redistribute it and/or
# modify it under the terms of the GNU Lesser General Public
# License as published by the Free Software Foundation; either
# version 2.1 of the License, or (at your option) any later version.
#
# This library is distributed in the hope that it will be useful,
# but WITHOUT ANY WARRANTY; without even the implied warranty of
# MERCHANTABILITY or FITNESS FOR A PARTICULAR PURPOSE.  See the GNU
# Lesser General Public License for more details.
#
# You should have received a copy of the GNU Lesser General Public
# License along with this library; if not, write to the Free Software
# Foundation, Inc., 51 Franklin Street, Fifth Floor, Boston, MA
# 02110-1301  USA

from .ValidationException import ValidationException
from ..specs.BpmnProcessSpec import BpmnProcessSpec
from ..specs.data_spec import DataObject
from .node_parser import NodeParser
from .util import first


class ProcessParser(NodeParser):
    """
    Parses a single BPMN process, including all of the tasks within that
    process.
    """

    def __init__(self, p, node, nsmap, data_stores, filename=None, lane=None):
        """
        Constructor.

        :param p: the owning BpmnParser instance
        :param node: the XML node for the process
        :param data_stores: map of ids to data store implementations
        :param filename: the source BPMN filename (optional)
        :param doc_xpath: an xpath evaluator for the document (optional)
        :param lane: the lane of a subprocess (optional)
        """
        super().__init__(node, nsmap, filename=filename, lane=lane)
        self.parser = p
        self.parsed_nodes = {}
        self.lane = lane
        self.spec = None
        self.process_executable = self.is_executable()
<<<<<<< HEAD
        self.data_stores = data_stores
=======
        self.inherited_data_objects = {}
>>>>>>> c2fc9d22

    def get_name(self):
        """
        Returns the process name (or ID, if no name is included in the file)
        """
        return self.node.get('name', default=self.get_id())

    def has_lanes(self) -> bool:
        """Returns true if this process has one or more named lanes """
        elements = self.xpath("//bpmn:lane")
        for el in elements:
            if el.get("name"):
                return True
        return False

    def is_executable(self) -> bool:
        return self.node.get('isExecutable', 'true') == 'true'

    def start_messages(self):
        """ This returns a list of messages that would cause this
            process to start. """
        messages = []
        message_event_definitions = self.xpath(
            "//bpmn:startEvent/bpmn:messageEventDefinition")
        for message_event_definition in message_event_definitions:
            message_model_identifier = message_event_definition.attrib.get(
                "messageRef"
            )
            if message_model_identifier is None:
                raise ValidationException(
                    "Could not find messageRef from message event definition: {message_event_definition}"
                )
            messages.append(message_model_identifier)

        return messages

    def parse_node(self, node):
        """
        Parses the specified child task node, and returns the task spec. This
        can be called by a TaskParser instance, that is owned by this
        ProcessParser.
        """
        if node.get('id') in self.parsed_nodes:
            return self.parsed_nodes[node.get('id')]

        (node_parser, spec_class) = self.parser._get_parser_class(node.tag)
        if not node_parser or not spec_class:
            raise ValidationException("There is no support implemented for this task type.",
                                      node=node, file_name=self.filename)
        np = node_parser(self, spec_class, node, self.nsmap, lane=self.lane)
        task_spec = np.parse_node()
        return task_spec

    def _parse(self):
        # here we only look in the top level, We will have another
        # bpmn:startEvent if we have a subworkflow task
        start_node_list = self.xpath('./bpmn:startEvent')
        if not start_node_list and self.process_executable:
            raise ValidationException("No start event found", node=self.node, file_name=self.filename)
        self.spec = BpmnProcessSpec(name=self.get_id(), description=self.get_name(), filename=self.filename)

        self.spec.data_objects.update(self.inherited_data_objects)

        # Get the data objects
        for obj in self.xpath('./bpmn:dataObject'):
            data_object = self.parse_data_object(obj)
            self.spec.data_objects[data_object.name] = data_object

        # Check for an IO Specification.
        io_spec = first(self.xpath('./bpmn:ioSpecification'))
        if io_spec is not None:
            self.spec.io_specification = self.parse_io_spec()

        # set the data stores on the process spec so they can survive
        # serialization
        self.spec.data_stores = self.data_stores

        for node in start_node_list:
            self.parse_node(node)

    def parse_data_object(self, obj):
        return DataObject(obj.get('id'), obj.get('name'))

    def get_spec(self):
        """
        Parse this process (if it has not already been parsed), and return the
        workflow spec.
        """
        if self.spec is None:
            self._parse()
        return self.spec<|MERGE_RESOLUTION|>--- conflicted
+++ resolved
@@ -47,11 +47,8 @@
         self.lane = lane
         self.spec = None
         self.process_executable = self.is_executable()
-<<<<<<< HEAD
         self.data_stores = data_stores
-=======
         self.inherited_data_objects = {}
->>>>>>> c2fc9d22
 
     def get_name(self):
         """
