--- conflicted
+++ resolved
@@ -46,15 +46,11 @@
             if ref is not None and ref.get('dataObjectRef') in self.process_parser.spec.data_objects:
                 specs.append(self.process_parser.spec.data_objects[ref.get('dataObjectRef')])
             else:
-<<<<<<< HEAD
                 ref = first(self.doc_xpath(f".//bpmn:dataStoreReference[@id='{name.text}']"))
                 if ref is not None and ref.get('dataStoreRef') in self.process_parser.spec.data_stores:
                     specs.append(self.process_parser.spec.data_stores[ref.get('dataStoreRef')])
                 else:
-                    raise ValidationException(f'Cannot resolve dataInputAssociation {name}', self.node, self.filename)
-=======
-                raise ValidationException(f'Cannot resolve dataInputAssociation {name}', self.node, self.file_name)
->>>>>>> 7378639d
+                    raise ValidationException(f'Cannot resolve dataInputAssociation {name}', self.node, self.file_name)
         return specs
 
     def parse_outgoing_data_references(self):
@@ -64,15 +60,11 @@
             if ref is not None and ref.get('dataObjectRef') in self.process_parser.spec.data_objects:
                 specs.append(self.process_parser.spec.data_objects[ref.get('dataObjectRef')])
             else:
-<<<<<<< HEAD
                 ref = first(self.doc_xpath(f".//bpmn:dataStoreReference[@id='{name.text}']"))
                 if ref is not None and ref.get('dataStoreRef') in self.process_parser.spec.data_stores:
                     specs.append(self.process_parser.spec.data_stores[ref.get('dataStoreRef')])
                 else:
-                    raise ValidationException(f'Cannot resolve dataOutputAssociation {name}', self.node, self.filename)
-=======
-                raise ValidationException(f'Cannot resolve dataOutputAssociation {name}', self.node, self.file_name)
->>>>>>> 7378639d
+                    raise ValidationException(f'Cannot resolve dataOutputAssociation {name}', self.node, self.file_name)
         return specs
 
     def parse_extensions(self, node=None):
