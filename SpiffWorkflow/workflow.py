# -*- coding: utf-8 -*-
from __future__ import division, absolute_import
from __future__ import print_function

import copy
from builtins import next
from builtins import object
# Copyright (C) 2007 Samuel Abels
#
# This library is free software; you can redistribute it and/or
# modify it under the terms of the GNU Lesser General Public
# License as published by the Free Software Foundation; either
# version 2.1 of the License, or (at your option) any later version.
#
# This library is distributed in the hope that it will be useful,
# but WITHOUT ANY WARRANTY; without even the implied warranty of
# MERCHANTABILITY or FITNESS FOR A PARTICULAR PURPOSE.  See the GNU
# Lesser General Public License for more details.
#
# You should have received a copy of the GNU Lesser General Public
# License along with this library; if not, write to the Free Software
# Foundation, Inc., 51 Franklin Street, Fifth Floor, Boston, MA
# 02110-1301  USA
import logging
from . import specs
from .task import Task
from .util.compat import mutex
from .util.event import Event
from .exceptions import WorkflowException
from .traversal import follow_tree, flatten
LOG = logging.getLogger(__name__)



class Workflow(object):

    """
    The engine that executes a workflow.
    It is a essentially a facility for managing all branches.
    A Workflow is also the place that holds the data of a running workflow.
    """

    def __init__(self, workflow_spec, deserializing=False, **kwargs):
        """
        Constructor.

        :type workflow_spec: specs.WorkflowSpec
        :param workflow_spec: The workflow specification.
        :type deserializing: bool
        :param deserializing: set to true when deserializing to avoid
          generating tasks twice (and associated problems with multiple
          hierarchies of tasks)
        """
        assert workflow_spec is not None
        LOG.debug("__init__ Workflow instance: %s" % self.__str__())
        self.spec = workflow_spec
        self.data = {}
        self.outer_workflow = kwargs.get('parent', self)
        self.locks = {}
        self.last_task = None
        if deserializing:
            assert 'Root' in workflow_spec.task_specs
            root = workflow_spec.task_specs['Root']  # Probably deserialized
        else:
            if 'Root' in workflow_spec.task_specs:
                root = workflow_spec.task_specs['Root']
            else:
                root = specs.Simple(workflow_spec, 'Root')
        self.task_tree = Task(self, root)
        self.success = True
        self.debug = False

        # Events.
        self.completed_event = Event()

        # Prevent the root task from being executed.
        self.task_tree.state = Task.COMPLETED
        start = self.task_tree._add_child(self.spec.start, state=Task.FUTURE)

        self.spec.start._predict(start)
        if 'parent' not in kwargs:
            start.task_spec._update(start)
        # start.dump()

    def is_completed(self):
        """
        Returns True if the entire Workflow is completed, False otherwise.

        :rtype: bool
        :return: Whether the workflow is completed.
        """
        mask = Task.NOT_FINISHED_MASK
        iter = Task.Iterator(self.task_tree, mask)
        try:
            next(iter)
        except StopIteration:
            # No waiting tasks found.
            return True
        return False

    def _get_waiting_tasks(self):
        waiting = Task.Iterator(self.task_tree, Task.WAITING)
        return [w for w in waiting]

    def _task_completed_notify(self, task):
        if task.get_name() == 'End':
            self.data.update(task.data)
        # Update the state of every WAITING task.
        for thetask in self._get_waiting_tasks():
            thetask.task_spec._update(thetask)
        if self.completed_event.n_subscribers() == 0:
            # Since is_completed() is expensive it makes sense to bail
            # out if calling it is not necessary.
            return
        if self.is_completed():
            self.completed_event(self)

    def _get_mutex(self, name):
        if name not in self.locks:
            self.locks[name] = mutex()
        return self.locks[name]

    def get_data(self, name, default=None):
        """
        Returns the value of the data field with the given name, or the given
        default value if the data field does not exist.

        :type  name: str
        :param name: A data field name.
        :type  default: obj
        :param default: Return this value if the data field does not exist.
        :rtype:  obj
        :returns: The value of the data field.
        """
        return self.data.get(name, default)

    def cancel(self, success=False):
        """
        Cancels all open tasks in the workflow.

        :type  success: bool
        :param success: Whether the Workflow should be marked as successfully
                        completed.
        """
        self.success = success
        cancel = []
        mask = Task.NOT_FINISHED_MASK
        for task in Task.Iterator(self.task_tree, mask):
            cancel.append(task)
        for task in cancel:
            task.cancel()

    def get_task_spec_from_name(self, name):
        """
        Returns the task spec with the given name.

        :type  name: str
        :param name: The name of the task.
        :rtype:  TaskSpec
        :returns: The task spec with the given name.
        """
        return self.spec.get_task_spec_from_name(name)

    def get_task(self, id,tasklist=None):
        """
        Returns the task with the given id.

        :type id:integer
        :param id: The id of a task.
        :param tasklist: Optional cache of get_tasks for operations
                         where we are calling multiple times as when we
                         are deserializing the workflow
        :rtype: Task
        :returns: The task with the given id.
        """
        if tasklist:
            tasks = [task for task in tasklist if task.id == id]
        else:
            tasks = [task for task in self.get_tasks() if task.id == id]
        return tasks[0] if len(tasks) == 1 else None

    def get_tasks_from_spec_name(self, name):
        """
        Returns all tasks whose spec has the given name.

        :type name: str
        :param name: The name of a task spec.
        :rtype: Task
        :return: The task that relates to the spec with the given name.
        """
        return [task for task in self.get_tasks()
                if task.task_spec.name == name]

    def empty(self,str):
        if str == None:
            return True
        if str == '':
            return True
        return False

    def get_nav_list(self):
        """
        Return a list of waypoints for this workflow along with some key metrics
        - Each list item has :
               id               -   TaskSpec or Sequence flow id
               task_id          -   The uuid of the actual task instance, if it exists.
               name             -   The name of the task spec (or sequence)
               description      -   Text description
               backtracks       -   Boolean, if this backtracks back up the list or not
               level            -   Depth in the tree - probably not needed
               indent           -   A hint for indentation
               child_count       -   The number of children that should be associated with
                                    this item.
               lane             -   This is the swimlane for the task if indicated.
               state            -   Text based state (may be half baked in the case that we have
                                    more than one state for a task spec - but I don't think those
                                    are being reported in the list, so it may not matter)

                Any task with a blank or None as the description are excluded from the list (i.e. gateways)
        """

        # traverse the tree
<<<<<<< HEAD

        list_paths = [follow_tree(top,output=[],found=set(),workflow=self) for top in self.task_tree.children[
            0].task_spec.outputs]
=======
        list_paths = [follow_tree(top,output=[],found=set())
                      for top in self.task_tree.children[0].task_spec.outputs]
>>>>>>> c72ced41
        l = []
        for path in list_paths:
            l = l + path
        # make sure things get presented in order - I may need to take another
        # look at why this is needed. Ideally, it would come out of the traversal in
        # the correct order
        l = sorted(l, key=lambda x: x['level'])

        # flatten the list to aid in display -
        l = flatten(l, output=[])
        task_list = self.get_tasks()

        # look up task status for each item in the list
        for task_spec in l:
            # get a list of statuses for the current task_spec
            # we may have more than one task for each
<<<<<<< HEAD
            status = [x.state_names[x.state]
                      for x
                      in task_list
                      if (x.task_spec.id == task_spec['id']) and (x.task_spec.name == task_spec['name'])]
            taskids = [x.id
                      for x
                      in task_list
                      if (x.task_spec.id == task_spec['id']) and (x.task_spec.name == task_spec['name'])]
            if len(status)==0:
=======
            tasks = [x for x in task_list if x.task_spec.id == task_spec['id']]
            task_spec['is_decision'] = False  # Assure some value.
            if len(tasks)==0:
>>>>>>> c72ced41
                # Sequence flows will not be in this list -
                # we will not find any status
                if task_spec.get('is_decision') is not None:
                    task_spec['state'] = 'NOOP'
                else:
                    task_spec['is_decision'] = False  # Assure some value.
                    task_spec['state'] = 'None'
                task_spec['task_id'] = None
            else:
                # in some conditions we may have to decide, but for the
                # moment, the ones that would fall under this won't be
                # displayed (i.e. closing parallel gateway that is either
                # 'future' or 'waiting'  for now, just grab the first one.
                task_spec['state'] = tasks[0].state_names[tasks[0].state]
                task_spec['task_id'] = tasks[0].id

        #l.sort(key=lambda x: ' ' if x['lane'] is None else x['lane'])
        return l


    def get_tasks(self, state=Task.ANY_MASK):
        """
        Returns a list of Task objects with the given state.

        :type  state: integer
        :param state: A bitmask of states.
        :rtype:  list[Task]
        :returns: A list of tasks.
        """
        return [t for t in Task.Iterator(self.task_tree, state)]

    def reset_task_from_id(self, task_id):
        """
        Runs the task with the given id.

        :type  task_id: integer
        :param task_id: The id of the Task object.
        """
        if task_id is None:
            raise WorkflowException(self.spec, 'task_id is None')
        for task in self.task_tree:
            if task.id == task_id:
                return task.reset_token()
        msg = 'A task with the given task_id (%s) was not found' % task_id
        raise WorkflowException(self.spec, msg)




    def complete_task_from_id(self, task_id):
        """
        Runs the task with the given id.

        :type  task_id: integer
        :param task_id: The id of the Task object.
        """
        if task_id is None:
            raise WorkflowException(self.spec, 'task_id is None')
        for task in self.task_tree:
            if task.id == task_id:
                return task.complete()
        msg = 'A task with the given task_id (%s) was not found' % task_id
        raise WorkflowException(self.spec, msg)

    def complete_next(self, pick_up=True, halt_on_manual=True):
        """
        Runs the next task.
        Returns True if completed, False otherwise.

        :type  pick_up: bool
        :param pick_up: When True, this method attempts to choose the next
                        task not by searching beginning at the root, but by
                        searching from the position at which the last call
                        of complete_next() left off.
        :type  halt_on_manual: bool
        :param halt_on_manual: When True, this method will not attempt to
                        complete any tasks that have manual=True.
                        See :meth:`SpiffWorkflow.specs.TaskSpec.__init__`
        :rtype:  bool
        :returns: True if all tasks were completed, False otherwise.
        """
        # Try to pick up where we left off.
        blacklist = []
        if pick_up and self.last_task is not None:
            try:
                iter = Task.Iterator(self.last_task, Task.READY)
                task = next(iter)
            except StopIteration:
                task = None
            self.last_task = None
            if task is not None:
                if not (halt_on_manual and task.task_spec.manual):
                    if task.complete():
                        self.last_task = task
                        return True
                blacklist.append(task)

        # Walk through all ready tasks.
        for task in Task.Iterator(self.task_tree, Task.READY):
            for blacklisted_task in blacklist:
                if task._is_descendant_of(blacklisted_task):
                    continue
            if not (halt_on_manual and task.task_spec.manual):
                if task.complete():
                    self.last_task = task
                    return True
            blacklist.append(task)

        # Walk through all waiting tasks.
        for task in Task.Iterator(self.task_tree, Task.WAITING):
            task.task_spec._update(task)
            if not task._has_state(Task.WAITING):
                self.last_task = task
                return True
        return False

    def complete_all(self, pick_up=True, halt_on_manual=True):
        """
        Runs all branches until completion. This is a convenience wrapper
        around :meth:`complete_next`, and the pick_up argument is passed
        along.

        :type  pick_up: bool
        :param pick_up: Passed on to each call of complete_next().
        :type  halt_on_manual: bool
        :param halt_on_manual: When True, this method will not attempt to
                        complete any tasks that have manual=True.
                        See :meth:`SpiffWorkflow.specs.TaskSpec.__init__`
        """
        while self.complete_next(pick_up, halt_on_manual):
            pass

    def get_dump(self):
        """
        Returns a complete dump of the current internal task tree for
        debugging.

        :rtype:  str
        :returns: The debug information.
        """
        return self.task_tree.get_dump()

    def dump(self):
        """
        Like :meth:`get_dump`, but prints the output to the terminal instead
        of returning it.
        """
        print(self.task_tree.dump())

    def serialize(self, serializer, **kwargs):
        """
        Serializes a Workflow instance using the provided serializer.

        :type  serializer: :class:`SpiffWorkflow.serializer.base.Serializer`
        :param serializer: The serializer to use.
        :type  kwargs: dict
        :param kwargs: Passed to the serializer.
        :rtype:  object
        :returns: The serialized workflow.
        """
        return serializer.serialize_workflow(self, **kwargs)

    @classmethod
    def deserialize(cls, serializer, s_state, **kwargs):
        """
        Deserializes a Workflow instance using the provided serializer.

        :type  serializer: :class:`SpiffWorkflow.serializer.base.Serializer`
        :param serializer: The serializer to use.
        :type  s_state: object
        :param s_state: The serialized workflow.
        :type  kwargs: dict
        :param kwargs: Passed to the serializer.
        :rtype:  Workflow
        :returns: The workflow instance.
        """
        return serializer.deserialize_workflow(s_state, **kwargs)<|MERGE_RESOLUTION|>--- conflicted
+++ resolved
@@ -220,14 +220,8 @@
         """
 
         # traverse the tree
-<<<<<<< HEAD
-
-        list_paths = [follow_tree(top,output=[],found=set(),workflow=self) for top in self.task_tree.children[
-            0].task_spec.outputs]
-=======
         list_paths = [follow_tree(top,output=[],found=set())
                       for top in self.task_tree.children[0].task_spec.outputs]
->>>>>>> c72ced41
         l = []
         for path in list_paths:
             l = l + path
@@ -244,21 +238,9 @@
         for task_spec in l:
             # get a list of statuses for the current task_spec
             # we may have more than one task for each
-<<<<<<< HEAD
-            status = [x.state_names[x.state]
-                      for x
-                      in task_list
-                      if (x.task_spec.id == task_spec['id']) and (x.task_spec.name == task_spec['name'])]
-            taskids = [x.id
-                      for x
-                      in task_list
-                      if (x.task_spec.id == task_spec['id']) and (x.task_spec.name == task_spec['name'])]
-            if len(status)==0:
-=======
             tasks = [x for x in task_list if x.task_spec.id == task_spec['id']]
             task_spec['is_decision'] = False  # Assure some value.
             if len(tasks)==0:
->>>>>>> c72ced41
                 # Sequence flows will not be in this list -
                 # we will not find any status
                 if task_spec.get('is_decision') is not None:
