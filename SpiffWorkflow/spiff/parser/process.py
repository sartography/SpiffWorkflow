from SpiffWorkflow.dmn.parser.BpmnDmnParser import BpmnDmnParser
from SpiffWorkflow.bpmn.parser.BpmnParser import full_tag

<<<<<<< HEAD
from SpiffWorkflow.spiff.specs import NoneTask, ManualTask, UserTask, SubWorkflowTask, TransactionSubprocess, CallActivity, ServiceTask
from SpiffWorkflow.spiff.parser.task_spec import SpiffTaskParser, SubWorkflowParser, CallActivityParser, ServiceTaskParser
=======
from SpiffWorkflow.bpmn.specs.events import StartEvent, EndEvent, IntermediateThrowEvent, BoundaryEvent, IntermediateCatchEvent
from SpiffWorkflow.spiff.specs import NoneTask, ManualTask, UserTask, SubWorkflowTask, TransactionSubprocess, CallActivity
from SpiffWorkflow.spiff.specs.events.event_types import SendTask, ReceiveTask
from SpiffWorkflow.spiff.parser.task_spec import SpiffTaskParser, SubWorkflowParser, CallActivityParser
from SpiffWorkflow.spiff.parser.event_parsers import (SpiffStartEventParser, SpiffEndEventParser, SpiffBoundaryEventParser,
    SpiffIntermediateCatchEventParser, SpiffIntermediateThrowEventParser, SpiffSendTaskParser, SpiffReceiveTaskParser)
from SpiffWorkflow.dmn.specs import BusinessRuleTask

from SpiffWorkflow.spiff.parser.task_spec import SpiffTaskParser
from SpiffWorkflow.spiff.parser.task_spec import SubWorkflowParser, CallActivityParser
from SpiffWorkflow.spiff.parser.task_spec import BusinessRuleTaskParser

class SpiffBpmnParser(BpmnDmnParser):
>>>>>>> e6c445f5

    OVERRIDE_PARSER_CLASSES = {
        full_tag('task'): (SpiffTaskParser, NoneTask),
        full_tag('userTask'): (SpiffTaskParser, UserTask),
        full_tag('manualTask'): (SpiffTaskParser, ManualTask),
        full_tag('subProcess'): (SubWorkflowParser, SubWorkflowTask),
        full_tag('transaction'): (SubWorkflowParser, TransactionSubprocess),
        full_tag('callActivity'): (CallActivityParser, CallActivity),
<<<<<<< HEAD
        full_tag('serviceTask'): (ServiceTaskParser, ServiceTask),
=======
        full_tag('startEvent'): (SpiffStartEventParser, StartEvent),
        full_tag('endEvent'): (SpiffEndEventParser, EndEvent),
        full_tag('boundaryEvent'): (SpiffBoundaryEventParser, BoundaryEvent),
        full_tag('intermediateCatchEvent'): (SpiffIntermediateCatchEventParser, IntermediateCatchEvent),
        full_tag('intermediateThrowEvent'): (SpiffIntermediateThrowEventParser, IntermediateThrowEvent),
        full_tag('sendTask'): (SpiffSendTaskParser, SendTask),
        full_tag('receiveTask'): (SpiffReceiveTaskParser, ReceiveTask),
        full_tag('businessRuleTask'): (BusinessRuleTaskParser, BusinessRuleTask)
>>>>>>> e6c445f5
    }<|MERGE_RESOLUTION|>--- conflicted
+++ resolved
@@ -1,14 +1,12 @@
 from SpiffWorkflow.dmn.parser.BpmnDmnParser import BpmnDmnParser
 from SpiffWorkflow.bpmn.parser.BpmnParser import full_tag
 
-<<<<<<< HEAD
-from SpiffWorkflow.spiff.specs import NoneTask, ManualTask, UserTask, SubWorkflowTask, TransactionSubprocess, CallActivity, ServiceTask
-from SpiffWorkflow.spiff.parser.task_spec import SpiffTaskParser, SubWorkflowParser, CallActivityParser, ServiceTaskParser
-=======
 from SpiffWorkflow.bpmn.specs.events import StartEvent, EndEvent, IntermediateThrowEvent, BoundaryEvent, IntermediateCatchEvent
-from SpiffWorkflow.spiff.specs import NoneTask, ManualTask, UserTask, SubWorkflowTask, TransactionSubprocess, CallActivity
+from SpiffWorkflow.spiff.specs import NoneTask, ManualTask, UserTask,
+SubWorkflowTask, TransactionSubprocess, CallActivity, ServiceTask
 from SpiffWorkflow.spiff.specs.events.event_types import SendTask, ReceiveTask
-from SpiffWorkflow.spiff.parser.task_spec import SpiffTaskParser, SubWorkflowParser, CallActivityParser
+from SpiffWorkflow.spiff.parser.task_spec import SpiffTaskParser,
+SubWorkflowParser, CallActivityParser, ServiceTaskParser
 from SpiffWorkflow.spiff.parser.event_parsers import (SpiffStartEventParser, SpiffEndEventParser, SpiffBoundaryEventParser,
     SpiffIntermediateCatchEventParser, SpiffIntermediateThrowEventParser, SpiffSendTaskParser, SpiffReceiveTaskParser)
 from SpiffWorkflow.dmn.specs import BusinessRuleTask
@@ -18,7 +16,6 @@
 from SpiffWorkflow.spiff.parser.task_spec import BusinessRuleTaskParser
 
 class SpiffBpmnParser(BpmnDmnParser):
->>>>>>> e6c445f5
 
     OVERRIDE_PARSER_CLASSES = {
         full_tag('task'): (SpiffTaskParser, NoneTask),
@@ -27,9 +24,7 @@
         full_tag('subProcess'): (SubWorkflowParser, SubWorkflowTask),
         full_tag('transaction'): (SubWorkflowParser, TransactionSubprocess),
         full_tag('callActivity'): (CallActivityParser, CallActivity),
-<<<<<<< HEAD
         full_tag('serviceTask'): (ServiceTaskParser, ServiceTask),
-=======
         full_tag('startEvent'): (SpiffStartEventParser, StartEvent),
         full_tag('endEvent'): (SpiffEndEventParser, EndEvent),
         full_tag('boundaryEvent'): (SpiffBoundaryEventParser, BoundaryEvent),
@@ -38,5 +33,4 @@
         full_tag('sendTask'): (SpiffSendTaskParser, SendTask),
         full_tag('receiveTask'): (SpiffReceiveTaskParser, ReceiveTask),
         full_tag('businessRuleTask'): (BusinessRuleTaskParser, BusinessRuleTask)
->>>>>>> e6c445f5
     }