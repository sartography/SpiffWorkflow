from lxml import etree

from SpiffWorkflow.dmn.specs.BusinessRuleTask import BusinessRuleTask
from SpiffWorkflow.bpmn.parser.TaskParser import TaskParser
from SpiffWorkflow.bpmn.parser.task_parsers import SubprocessParser
from SpiffWorkflow.bpmn.parser.util import xpath_eval

SPIFFWORKFLOW_MODEL_NS = 'http://spiffworkflow.org/bpmn/schema/1.0/core'


class SpiffTaskParser(TaskParser):

    def parse_extensions(self, node=None):
        # Too bad doing this works in such a stupid way.
        # We should set a namespace and automatically do this.
        extensions = {}
        extra_ns = {'spiffworkflow': SPIFFWORKFLOW_MODEL_NS}
        xpath = xpath_eval(self.node, extra_ns) if node is None else xpath_eval(node, extra_ns)
        extension_nodes = xpath('.//bpmn:extensionElements/spiffworkflow:*')
        for node in extension_nodes:
<<<<<<< HEAD
            name = etree.QName(node).localname
=======
            name = etree.QName(node).localname                
>>>>>>> dbb25f71
            if name == 'properties':
                extensions['properties'] = self._parse_properties(node)
            else:
                extensions[name] = node.text
        return extensions

    def _parse_properties(self, node):
        extra_ns = {'spiffworkflow': SPIFFWORKFLOW_MODEL_NS}
        xpath = xpath_eval(node, extra_ns)
        property_nodes = xpath('.//spiffworkflow:property')
        properties = {}
        for prop_node in property_nodes:
            properties[prop_node.attrib['name']] = prop_node.attrib['value']
        return properties

    def create_task(self):
        # The main task parser already calls this, and even sets an attribute, but
        # 1. It calls it after creating the task so I don't have access to it here yet and
        # 2. I want defined attributes, not a dict of random crap
        # (though the dict of random crap will still be there since the base parser adds it).
        extensions = self.parse_extensions()
        prescript = extensions.get('preScript')
        postscript = extensions.get('postScript')
        return self.spec_class(self.spec, self.get_task_spec_name(),
                               lane=self.lane,
                               description=self.node.get('name', None),
                               position=self.position,
                               prescript=prescript,
                               postscript=postscript)


class SubWorkflowParser(SpiffTaskParser):

    def create_task(self):
        extensions = self.parse_extensions()
        prescript = extensions.get('preScript')
        postscript = extensions.get('postScript')
        subworkflow_spec = SubprocessParser.get_subprocess_spec(self)
        return self.spec_class(
            self.spec, self.get_task_spec_name(), subworkflow_spec,
            lane=self.lane, position=self.position,
            description=self.node.get('name', None),
            prescript=prescript,
            postscript=postscript)


class CallActivityParser(SpiffTaskParser):

    def create_task(self):
        extensions = self.parse_extensions()
        prescript = extensions.get('preScript')
        postscript = extensions.get('postScript')
        subworkflow_spec = SubprocessParser.get_call_activity_spec(self)
        return self.spec_class(
            self.spec, self.get_task_spec_name(), subworkflow_spec,
            lane=self.lane, position=self.position,
            description=self.node.get('name', None),
            prescript=prescript,
            postscript=postscript)


class BusinessRuleTaskParser(SpiffTaskParser):

    def create_task(self):
        extensions = self.parse_extensions()
        decision_ref = extensions.get('calledDecisionId')
        return BusinessRuleTask(self.spec, 
            self.get_task_spec_name(),
            dmnEngine=self.process_parser.parser.get_engine(decision_ref, self.node),
            lane=self.lane, 
            position=self.position,
            description=self.node.get('name', None)
        )<|MERGE_RESOLUTION|>--- conflicted
+++ resolved
@@ -18,11 +18,7 @@
         xpath = xpath_eval(self.node, extra_ns) if node is None else xpath_eval(node, extra_ns)
         extension_nodes = xpath('.//bpmn:extensionElements/spiffworkflow:*')
         for node in extension_nodes:
-<<<<<<< HEAD
             name = etree.QName(node).localname
-=======
-            name = etree.QName(node).localname                
->>>>>>> dbb25f71
             if name == 'properties':
                 extensions['properties'] = self._parse_properties(node)
             else:
@@ -89,10 +85,10 @@
     def create_task(self):
         extensions = self.parse_extensions()
         decision_ref = extensions.get('calledDecisionId')
-        return BusinessRuleTask(self.spec, 
+        return BusinessRuleTask(self.spec,
             self.get_task_spec_name(),
             dmnEngine=self.process_parser.parser.get_engine(decision_ref, self.node),
-            lane=self.lane, 
+            lane=self.lane,
             position=self.position,
             description=self.node.get('name', None)
         )