--- conflicted
+++ resolved
@@ -26,13 +26,9 @@
         for node in extension_nodes:
             name = etree.QName(node).localname
             if name == 'properties':
-<<<<<<< HEAD
-                extensions['properties'] = self._parse_properties(node)
+                extensions['properties'] = SpiffTaskParser._parse_properties(node)
             elif name == 'serviceTaskOperator':
-                extensions['serviceTaskOperator'] = self._parse_servicetask_operator(node)
-=======
-                extensions['properties'] = SpiffTaskParser._parse_properties(node)
->>>>>>> 1db24c70
+                extensions['serviceTaskOperator'] = SpiffTaskParser._parse_servicetask_operator(node)
             else:
                 extensions[name] = node.text
         return extensions
