from lxml import etree

from SpiffWorkflow.bpmn.parser.TaskParser import TaskParser
from SpiffWorkflow.bpmn.parser.task_parsers import SubprocessParser
from SpiffWorkflow.bpmn.parser.util import xpath_eval

SPIFFWORKFLOW_MODEL_NS = 'http://spiffworkflow.org/bpmn/schema/1.0/core'


class SpiffTaskParser(TaskParser):

<<<<<<< HEAD
    def parse_extensions(self, node=None):
        # Too bad doing this works in such a stupid way.  We should set a namespace and automatically do this.
=======
    def parse_extensions(self):
        # Too bad doing this works in such a stupid way.
        # We should set a namespace and automatically do this.
>>>>>>> efdfcae2
        extensions = {}
        extra_ns = {'spiffworkflow': SPIFFWORKFLOW_MODEL_NS}
        xpath = xpath_eval(self.node, extra_ns) if node is None else xpath_eval(node, extra_ns)
        extension_nodes = xpath('.//bpmn:extensionElements/spiffworkflow:*')
        for node in extension_nodes:
            name = etree.QName(node).localname
            if name in ['preScript', 'postScript']:
                extensions[name] = node.text
            if name == 'properties':
                extensions['properties'] = self._parse_properties(node)
        return extensions

    def _parse_properties(self, node):
        extra_ns = {'spiffworkflow': SPIFFWORKFLOW_MODEL_NS}
        xpath = xpath_eval(node, extra_ns)
        property_nodes = xpath('.//spiffworkflow:property')
        properties = {}
        for prop_node in property_nodes:
            properties[prop_node.attrib['name']] = prop_node.attrib['value']
        return properties

    def create_task(self):
        # The main task parser already calls this, and even sets an attribute, but
        # 1. It calls it after creating the task so I don't have access to it here yet and
        # 2. I want defined attributes, not a dict of random crap
        # (though the dict of random crap will still be there since the base parser adds it).
        extensions = self.parse_extensions()
        prescript = extensions.get('preScript')
        postscript = extensions.get('postScript')
        return self.spec_class(self.spec, self.get_task_spec_name(),
                               lane=self.lane,
                               description=self.node.get('name', None),
                               position=self.position,
                               prescript=prescript,
                               postscript=postscript)


class SubWorkflowParser(SpiffTaskParser):

    def create_task(self):
        extensions = self.parse_extensions()
        prescript = extensions.get('preScript')
        postscript = extensions.get('postScript')
        subworkflow_spec = SubprocessParser.get_subprocess_spec(self)
        return self.spec_class(
            self.spec, self.get_task_spec_name(), subworkflow_spec,
            lane=self.lane, position=self.position,
            description=self.node.get('name', None),
            prescript=prescript,
            postscript=postscript)


class CallActivityParser(SpiffTaskParser):

    def create_task(self):
        extensions = self.parse_extensions()
        prescript = extensions.get('preScript')
        postscript = extensions.get('postScript')
        subworkflow_spec = SubprocessParser.get_call_activity_spec(self)
        return self.spec_class(
            self.spec, self.get_task_spec_name(), subworkflow_spec,
            lane=self.lane, position=self.position,
            description=self.node.get('name', None),
            prescript=prescript,
            postscript=postscript)<|MERGE_RESOLUTION|>--- conflicted
+++ resolved
@@ -9,14 +9,9 @@
 
 class SpiffTaskParser(TaskParser):
 
-<<<<<<< HEAD
     def parse_extensions(self, node=None):
-        # Too bad doing this works in such a stupid way.  We should set a namespace and automatically do this.
-=======
-    def parse_extensions(self):
         # Too bad doing this works in such a stupid way.
         # We should set a namespace and automatically do this.
->>>>>>> efdfcae2
         extensions = {}
         extra_ns = {'spiffworkflow': SPIFFWORKFLOW_MODEL_NS}
         xpath = xpath_eval(self.node, extra_ns) if node is None else xpath_eval(node, extra_ns)
