--- conflicted
+++ resolved
@@ -21,13 +21,10 @@
             name = etree.QName(node).localname
             if name == 'properties':
                 extensions['properties'] = self._parse_properties(node)
-<<<<<<< HEAD
-            if name == 'serviceTaskOperator':
+            elif name == 'serviceTaskOperator':
                 extensions['serviceTaskOperator'] = self._parse_servicetask_operator(node)
-=======
             else:
                 extensions[name] = node.text
->>>>>>> e6c445f5
         return extensions
 
     def _parse_properties(self, node):
@@ -95,7 +92,6 @@
             prescript=prescript,
             postscript=postscript)
 
-<<<<<<< HEAD
 class ServiceTaskParser(SpiffTaskParser):
     def create_task(self):
         extensions = self.parse_extensions()
@@ -103,7 +99,6 @@
         return self.spec_class(
                 self.spec, self.get_task_spec_name(), name, params,
                 lane=self.lane, position=self.position)
-=======
 
 class BusinessRuleTaskParser(SpiffTaskParser):
 
@@ -116,5 +111,4 @@
             lane=self.lane,
             position=self.position,
             description=self.node.get('name', None)
-        )
->>>>>>> e6c445f5
+        )