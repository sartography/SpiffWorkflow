--- conflicted
+++ resolved
@@ -45,12 +45,7 @@
     return root
 
 
-<<<<<<< HEAD
-
-class TaskState(IntFlag):
-=======
 class TaskState:
->>>>>>> e6c445f5
     """
 
     The following states may exist:
